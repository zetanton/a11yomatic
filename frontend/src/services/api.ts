import axios from 'axios';

const API_URL = process.env.REACT_APP_API_URL || 'http://localhost:8000';

const api = axios.create({
  baseURL: API_URL,
  headers: {
    'Content-Type': 'application/json',
  },
});

// Add auth token to requests
api.interceptors.request.use((config) => {
  const token = localStorage.getItem('token');
  if (token) {
    config.headers.Authorization = `Bearer ${token}`;
  }
  return config;
});

// Auth API
export const authAPI = {
  register: (data: { email: string; password: string; full_name: string }) =>
    api.post('/api/v1/auth/register', data),
  
  login: (email: string, password: string) => {
    const formData = new FormData();
    formData.append('username', email);
    formData.append('password', password);
    return api.post('/api/v1/auth/login', formData, {
      headers: { 'Content-Type': 'multipart/form-data' },
    });
  },
};

// PDF API
export const pdfAPI = {
  upload: (file: File, onProgress?: (progress: number) => void) => {
    const formData = new FormData();
    formData.append('file', file);
    return api.post('/api/v1/pdfs/upload', formData, {
      headers: { 'Content-Type': 'multipart/form-data' },
      onUploadProgress: (progressEvent) => {
        if (progressEvent.total && onProgress) {
          const progress = Math.round(
            (progressEvent.loaded * 100) / progressEvent.total
          );
          onProgress(progress);
        }
      },
    });
  },
  
  list: () => api.get('/api/v1/pdfs/'),
  
  get: (id: string) => api.get(`/api/v1/pdfs/${id}`),
  
  delete: (id: string) => api.delete(`/api/v1/pdfs/${id}`),
  
  downloadFixed: (id: string) => api.get(`/api/v1/pdfs/${id}/download-fixed`, {
    responseType: 'blob',
  }),
};

// Analysis API
export const analysisAPI = {
  analyze: (pdfId: string) =>
    api.post(`/api/v1/analysis/${pdfId}/analyze`),
  
  getResults: (pdfId: string) =>
    api.get(`/api/v1/analysis/${pdfId}`),
  
  getIssues: (pdfId: string, severity?: string) => {
    const params = severity ? { severity } : {};
    return api.get(`/api/v1/analysis/${pdfId}/issues`, { params });
  },
  
  generateAutoTags: (pdfId: string) =>
    api.post(`/api/v1/analysis/${pdfId}/generate-tags`),
};

// Remediation API
export const remediationAPI = {
  generate: (issueId: string) =>
    api.post(`/api/v1/remediation/${issueId}`),
  
  get: (issueId: string) =>
    api.get(`/api/v1/remediation/${issueId}`),
  
  approve: (issueId: string, approved: boolean) =>
    api.put(`/api/v1/remediation/${issueId}/approve`, { approved }),
  
<<<<<<< HEAD
  // Bulk operations
  generateBulk: (data: {
    pdf_ids?: string[];
    issue_types?: string[];
    severities?: string[];
  }) => api.post('/api/v1/remediation/bulk/generate', data),
  
  approveBulk: (data: {
    remediation_ids: string[];
    approved: boolean;
  }) => api.put('/api/v1/remediation/bulk/approve', data),
  
  implementBulk: (data: {
    pdf_ids?: string[];
    issue_types?: string[];
    severities?: string[];
  }) => api.post('/api/v1/remediation/bulk/implement', data),
  
  getBulkStatus: () => api.get('/api/v1/remediation/bulk/status'),
=======
  bulkRemediatePdf: (pdfId: string) =>
    api.post(`/api/v1/remediation/bulk/${pdfId}`),
>>>>>>> 3cb9a403
};

// Reports API
export const reportsAPI = {
  get: (pdfId: string) =>
    api.get(`/api/v1/reports/${pdfId}`),
  
  exportJSON: (pdfId: string) =>
    api.get(`/api/v1/reports/${pdfId}/export/json`),
  
  getAnalytics: () =>
    api.get('/api/v1/reports/analytics'),
};

export default api;

<|MERGE_RESOLUTION|>--- conflicted
+++ resolved
@@ -90,30 +90,8 @@
   approve: (issueId: string, approved: boolean) =>
     api.put(`/api/v1/remediation/${issueId}/approve`, { approved }),
   
-<<<<<<< HEAD
-  // Bulk operations
-  generateBulk: (data: {
-    pdf_ids?: string[];
-    issue_types?: string[];
-    severities?: string[];
-  }) => api.post('/api/v1/remediation/bulk/generate', data),
-  
-  approveBulk: (data: {
-    remediation_ids: string[];
-    approved: boolean;
-  }) => api.put('/api/v1/remediation/bulk/approve', data),
-  
-  implementBulk: (data: {
-    pdf_ids?: string[];
-    issue_types?: string[];
-    severities?: string[];
-  }) => api.post('/api/v1/remediation/bulk/implement', data),
-  
-  getBulkStatus: () => api.get('/api/v1/remediation/bulk/status'),
-=======
   bulkRemediatePdf: (pdfId: string) =>
     api.post(`/api/v1/remediation/bulk/${pdfId}`),
->>>>>>> 3cb9a403
 };
 
 // Reports API
